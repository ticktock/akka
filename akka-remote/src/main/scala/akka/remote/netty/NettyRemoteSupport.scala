--- conflicted
+++ resolved
@@ -372,15 +372,9 @@
 
   val serverSettings = remote.remoteSettings.serverSettings
   val clientSettings = remote.remoteSettings.clientSettings
-<<<<<<< HEAD
   val threadFactory = _system.threadFactory.copy(_system.threadFactory.name + "-remote")
-  val timer: HashedWheelTimer = new HashedWheelTimer
-=======
-
-  val threadFactory = new MonitorableThreadFactory("NettyRemoteSupport", remote.remoteSettings.Daemonic)
   val timer: HashedWheelTimer = new HashedWheelTimer(threadFactory)
 
->>>>>>> 642dd9c2
   val executor = new OrderedMemoryAwareThreadPoolExecutor(
     serverSettings.ExecutionPoolSize,
     serverSettings.MaxChannelMemorySize,
