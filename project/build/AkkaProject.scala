--- conflicted
+++ resolved
@@ -2,21 +2,21 @@
 | Copyright (C) 2009-2010 Scalable Solutions AB <http://scalablesolutions.se> |
 \---------------------------------------------------------------------------*/
 
-import com.weiglewilczek.bnd4sbt.BNDPlugin
+import sbt._
+import sbt.CompileOrder._
+
+import spde._
 import de.tuxed.codefellow.plugin.CodeFellowPlugin
-import java.io.File
+
 import java.util.jar.Attributes
 import java.util.jar.Attributes.Name._
-import sbt._
-import sbt.CompileOrder._
-import spde._
+import java.io.File
 
 class AkkaParentProject(info: ProjectInfo) extends DefaultProject(info) {
 
   // -------------------------------------------------------------------------------------------------------------------
   // Compile settings
   // -------------------------------------------------------------------------------------------------------------------
-
   override def compileOptions = super.compileOptions ++
     Seq("-deprecation",
         "-Xmigration",
@@ -30,7 +30,6 @@
   // -------------------------------------------------------------------------------------------------------------------
   // Deploy/dist settings
   // -------------------------------------------------------------------------------------------------------------------
-
   lazy val deployPath = info.projectPath / "deploy"
   lazy val distPath = info.projectPath / "dist"
   def distName = "%s_%s-%s.zip".format(name, buildScalaVersion, version)
@@ -39,24 +38,17 @@
   // -------------------------------------------------------------------------------------------------------------------
 	// All repositories *must* go here! See ModuleConigurations below.
   // -------------------------------------------------------------------------------------------------------------------
-<<<<<<< HEAD
-//	object Repositories {
-//	  lazy val AkkaRepo             = MavenRepository("Akka Repository", "http://scalablesolutions.se/akka/repository")
-//	  lazy val CodehausSnapshotRepo = MavenRepository("Codehaus Snapshots", "http://snapshots.repository.codehaus.org")
-=======
-
 	object Repositories {
 	  lazy val AkkaRepo             = MavenRepository("Akka Repository", "http://scalablesolutions.se/akka/repository")
 	  lazy val CodehausSnapshotRepo = MavenRepository("Codehaus Snapshots", "http://snapshots.repository.codehaus.org")
->>>>>>> c6686157
 	  lazy val EmbeddedRepo         = MavenRepository("Embedded Repo", (info.projectPath / "embedded-repo").asURL.toString)
-//	  lazy val GuiceyFruitRepo      = MavenRepository("GuiceyFruit Repo", "http://guiceyfruit.googlecode.com/svn/repo/releases/")
-//	  lazy val JBossRepo            = MavenRepository("JBoss Repo", "https://repository.jboss.org/nexus/content/groups/public/")
-//	  lazy val JavaNetRepo          = MavenRepository("java.net Repo", "http://download.java.net/maven/2")
-//	  lazy val SonatypeSnapshotRepo = MavenRepository("Sonatype OSS Repo", "http://oss.sonatype.org/content/repositories/releases")
-//	  lazy val SunJDMKRepo          = MavenRepository("Sun JDMK Repo", "http://wp5.e-taxonomy.eu/cdmlib/mavenrepo")
-//	  lazy val ScalazRepo           = MavenRepository("Scalaz Repo", "http://scala-tools.org/repo-releases")
-//	}
+	  lazy val GuiceyFruitRepo      = MavenRepository("GuiceyFruit Repo", "http://guiceyfruit.googlecode.com/svn/repo/releases/")
+	  lazy val JBossRepo            = MavenRepository("JBoss Repo", "https://repository.jboss.org/nexus/content/groups/public/")
+	  lazy val JavaNetRepo          = MavenRepository("java.net Repo", "http://download.java.net/maven/2")
+	  lazy val SonatypeSnapshotRepo = MavenRepository("Sonatype OSS Repo", "http://oss.sonatype.org/content/repositories/releases")
+	  lazy val SunJDMKRepo          = MavenRepository("Sun JDMK Repo", "http://wp5.e-taxonomy.eu/cdmlib/mavenrepo")
+	  lazy val ScalazRepo           = MavenRepository("Scalaz Repo", "http://scala-tools.org/repo-releases")
+	}
 
   val mavenLocal = "Local Maven Repository" at "file:/e:/maven-repository"
 
@@ -69,25 +61,6 @@
   // must be resolved from a ModuleConfiguration. This will result in a significant acceleration of the update action.
   // Therefore, if repositories are defined, this must happen as def, not as val.
   // -------------------------------------------------------------------------------------------------------------------
-<<<<<<< HEAD
-//	import Repositories._
-//  lazy val atmosphereModuleConfig  = ModuleConfiguration("org.atmosphere", SonatypeSnapshotRepo)
-//  lazy val grizzlyModuleConfig     = ModuleConfiguration("com.sun.grizzly", JavaNetRepo)
-//  lazy val guiceyFruitModuleConfig = ModuleConfiguration("org.guiceyfruit", GuiceyFruitRepo)
-//  lazy val jbossModuleConfig       = ModuleConfiguration("org.jboss", JBossRepo)
-//  lazy val jdmkModuleConfig        = ModuleConfiguration("com.sun.jdmk", SunJDMKRepo)
-//  lazy val jerseyContrModuleConfig = ModuleConfiguration("com.sun.jersey.contribs", JavaNetRepo)
-//  lazy val jerseyModuleConfig      = ModuleConfiguration("com.sun.jersey", JavaNetRepo)
-//  lazy val jgroupsModuleConfig     = ModuleConfiguration("jgroups", JBossRepo)
-//  lazy val jmsModuleConfig         = ModuleConfiguration("javax.jms", SunJDMKRepo)
-//  lazy val jmxModuleConfig         = ModuleConfiguration("com.sun.jmx", SunJDMKRepo)
-//  lazy val liftModuleConfig        = ModuleConfiguration("net.liftweb", ScalaToolsSnapshots)
-//  lazy val multiverseModuleConfig  = ModuleConfiguration("org.multiverse", CodehausSnapshotRepo)
-//  lazy val nettyModuleConfig       = ModuleConfiguration("org.jboss.netty", JBossRepo)
-//  lazy val scalazModuleConfig      = ModuleConfiguration("scalaz", ScalazRepo)
-//  lazy val scalaTestModuleConfig   = ModuleConfiguration("org.scalatest", ScalaToolsSnapshots)
-=======
-
 	import Repositories._
   lazy val atmosphereModuleConfig  = ModuleConfiguration("org.atmosphere", SonatypeSnapshotRepo)
   lazy val grizzlyModuleConfig     = ModuleConfiguration("com.sun.grizzly", JavaNetRepo)
@@ -102,14 +75,13 @@
   lazy val liftModuleConfig        = ModuleConfiguration("net.liftweb", ScalaToolsSnapshots)
   lazy val multiverseModuleConfig  = ModuleConfiguration("org.multiverse", CodehausSnapshotRepo)
   lazy val nettyModuleConfig       = ModuleConfiguration("org.jboss.netty", JBossRepo)
+  lazy val scalazModuleConfig      = ModuleConfiguration("scalaz", ScalazRepo)
   lazy val scalaTestModuleConfig   = ModuleConfiguration("org.scalatest", ScalaToolsSnapshots)
->>>>>>> c6686157
   lazy val embeddedRepo            = EmbeddedRepo // This is the only exception, because the embedded repo is fast!
 
   // -------------------------------------------------------------------------------------------------------------------
   // Versions
   // -------------------------------------------------------------------------------------------------------------------
-
   lazy val ATMO_VERSION       = "0.6"
   lazy val CAMEL_VERSION      = "2.4.0"
   lazy val CASSANDRA_VERSION  = "0.6.1"
@@ -126,7 +98,6 @@
   // -------------------------------------------------------------------------------------------------------------------
   // Dependencies
   // -------------------------------------------------------------------------------------------------------------------
-
   object Dependencies {
 
     // Compile
@@ -186,22 +157,20 @@
 
     lazy val jsr311 = "javax.ws.rs" % "jsr311-api" % "1.1" % "compile"
 
-    lazy val jta_1_1 = "org.apache.geronimo.specs" % "geronimo-jta_1.1_spec" % "1.1.1" % "compile" intransitive
-
-    lazy val lift_util   = "net.liftweb" % "lift-util"   % LIFT_VERSION % "compile"
-    lazy val lift_webkit = "net.liftweb" % "lift-webkit" % LIFT_VERSION % "compile"
+    lazy val jta_1_1 = "org.apache.geronimo.specs" % "geronimo-jta_1.1_spec" % "1.1.1" % "compile" intransitive()
+
+    lazy val lift      = "net.liftweb" % "lift-webkit" % LIFT_VERSION % "compile"
+    lazy val lift_util = "net.liftweb" % "lift-util"   % LIFT_VERSION % "compile"
 
     lazy val log4j = "log4j" % "log4j" % "1.2.15" % "compile"
 
-    lazy val mongo = "org.mongodb" % "mongo-java-driver" % "2.0" % "compile"
-
-    lazy val multiverse = "org.multiverse" % "multiverse-alpha" % MULTIVERSE_VERSION % "compile" intransitive
+    lazy val mongo = "org.mongodb" % "mongo-java-driver" % "1.4" % "compile"
+
+    lazy val multiverse = "org.multiverse" % "multiverse-alpha" % MULTIVERSE_VERSION % "compile" intransitive()
 
     lazy val netty = "org.jboss.netty" % "netty" % "3.2.1.Final" % "compile"
 
     lazy val protobuf = "com.google.protobuf" % "protobuf-java" % "2.3.0" % "compile"
-
-    lazy val osgi_core = "org.osgi" % "org.osgi.core" % "4.2.0"
 
     lazy val rabbit = "com.rabbitmq" % "amqp-client" % "1.8.1" % "compile"
 
@@ -244,7 +213,6 @@
   // -------------------------------------------------------------------------------------------------------------------
   // Subprojects
   // -------------------------------------------------------------------------------------------------------------------
-
   lazy val akka_core        = project("akka-core", "akka-core", new AkkaCoreProject(_))
   lazy val akka_amqp        = project("akka-amqp", "akka-amqp", new AkkaAMQPProject(_), akka_core)
   lazy val akka_http        = project("akka-http", "akka-http", new AkkaHttpProject(_), akka_core, akka_camel)
@@ -254,13 +222,10 @@
   lazy val akka_jta         = project("akka-jta", "akka-jta", new AkkaJTAProject(_), akka_core)
   lazy val akka_kernel      = project("akka-kernel", "akka-kernel", new AkkaKernelProject(_),
                                       akka_core, akka_http, akka_spring, akka_camel, akka_persistence, akka_amqp)
-  lazy val akka_osgi        = project("akka-osgi", "akka-osgi", new AkkaOSGiParentProject(_))
   lazy val akka_samples     = project("akka-samples", "akka-samples", new AkkaSamplesParentProject(_))
 
-  // -------------------------------------------------------------------------------------------------------------------
-  // Miscellaneous
-  // -------------------------------------------------------------------------------------------------------------------
-
+  // ------------------------------------------------------------
+  // Run Akka microkernel using 'sbt run' + use for packaging executable JAR
   override def mainClass = Some("se.scalablesolutions.akka.kernel.Main")
 
   override def packageOptions =
@@ -342,13 +307,12 @@
                         " -Dpackaging=jar -DgeneratePom=true"
           command ! log
         }
-       None
+        None
     } dependsOn(dist) describedAs("Run mvn install for artifacts in dist.")
 
 	// -------------------------------------------------------------------------------------------------------------------
 	// akka-core subproject
 	// -------------------------------------------------------------------------------------------------------------------
-
   class AkkaCoreProject(info: ProjectInfo) extends AkkaDefaultProject(info, distPath) with CodeFellowPlugin {
     val aopalliance   = Dependencies.aopalliance
     val commons_codec = Dependencies.commons_codec
@@ -380,7 +344,6 @@
 	// -------------------------------------------------------------------------------------------------------------------
 	// akka-amqp subproject
 	// -------------------------------------------------------------------------------------------------------------------
-
   class AkkaAMQPProject(info: ProjectInfo) extends AkkaDefaultProject(info, distPath) with CodeFellowPlugin {
     val commons_io = Dependencies.commons_io
     val rabbit     = Dependencies.rabbit
@@ -394,7 +357,6 @@
 	// -------------------------------------------------------------------------------------------------------------------
 	// akka-http subproject
 	// -------------------------------------------------------------------------------------------------------------------
-
   class AkkaHttpProject(info: ProjectInfo) extends AkkaDefaultProject(info, distPath) with CodeFellowPlugin {
     val annotation       = Dependencies.annotation
     val atmo             = Dependencies.atmo
@@ -423,7 +385,6 @@
 	// -------------------------------------------------------------------------------------------------------------------
 	// akka-camel subproject
 	// -------------------------------------------------------------------------------------------------------------------
-
   class AkkaCamelProject(info: ProjectInfo) extends AkkaDefaultProject(info, distPath) with CodeFellowPlugin {
     val camel_core = Dependencies.camel_core
   }
@@ -431,7 +392,6 @@
 	// -------------------------------------------------------------------------------------------------------------------
 	// akka-persistence subproject
 	// -------------------------------------------------------------------------------------------------------------------
-
   class AkkaPersistenceParentProject(info: ProjectInfo) extends ParentProject(info) {
     lazy val akka_persistence_common = project("akka-persistence-common", "akka-persistence-common",
       new AkkaPersistenceCommonProject(_), akka_core)
@@ -454,7 +414,6 @@
 	// -------------------------------------------------------------------------------------------------------------------
 	// akka-persistence-redis subproject
 	// -------------------------------------------------------------------------------------------------------------------
-
   class AkkaRedisProject(info: ProjectInfo) extends AkkaDefaultProject(info, distPath) {
     val commons_codec = Dependencies.commons_codec
     val redis         = Dependencies.redis
@@ -465,7 +424,6 @@
 	// -------------------------------------------------------------------------------------------------------------------
 	// akka-persistence-mongo subproject
 	// -------------------------------------------------------------------------------------------------------------------
-
   class AkkaMongoProject(info: ProjectInfo) extends AkkaDefaultProject(info, distPath) {
     val mongo = Dependencies.mongo
 
@@ -475,7 +433,6 @@
 	// -------------------------------------------------------------------------------------------------------------------
 	// akka-persistence-cassandra subproject
 	// -------------------------------------------------------------------------------------------------------------------
-
   class AkkaCassandraProject(info: ProjectInfo) extends AkkaDefaultProject(info, distPath) {
     val cassandra   = Dependencies.cassandra
     val log4j       = Dependencies.log4j
@@ -494,13 +451,11 @@
 	// -------------------------------------------------------------------------------------------------------------------
 	// akka-kernel subproject
 	// -------------------------------------------------------------------------------------------------------------------
-
   class AkkaKernelProject(info: ProjectInfo) extends AkkaDefaultProject(info, distPath)
 
 	// -------------------------------------------------------------------------------------------------------------------
 	// akka-spring subproject
 	// -------------------------------------------------------------------------------------------------------------------
-
   class AkkaSpringProject(info: ProjectInfo) extends AkkaDefaultProject(info, distPath) with CodeFellowPlugin {
     val spring_beans   = Dependencies.spring_beans
     val spring_context = Dependencies.spring_context
@@ -514,7 +469,6 @@
 	// -------------------------------------------------------------------------------------------------------------------
 	// akka-jta subproject
 	// -------------------------------------------------------------------------------------------------------------------
-
   class AkkaJTAProject(info: ProjectInfo) extends AkkaDefaultProject(info, distPath) with CodeFellowPlugin {
     val atomikos_transactions     = Dependencies.atomikos_transactions
     val atomikos_transactions_api = Dependencies.atomikos_transactions_api
@@ -523,112 +477,7 @@
     //val atomikos_transactions_util = "com.atomikos" % "transactions-util" % "3.2.3" % "compile"
   }
 
-	// -------------------------------------------------------------------------------------------------------------------
-	// OSGi stuff
-	// -------------------------------------------------------------------------------------------------------------------
-
-  class AkkaOSGiParentProject(info: ProjectInfo) extends ParentProject(info) {
-    lazy val akka_osgi_dependencies_bundle = project("akka-osgi-dependencies-bundle", "akka-osgi-dependencies-bundle",
-      new AkkaOSGiDependenciesBundleProject(_), akka_kernel, akka_jta) // akka_kernel does not depend on akka_jta (why?) therefore we list akka_jta here
-    lazy val akka_osgi_assembly = project("akka-osgi-assembly", "akka-osgi-assembly",
-      new AkkaOSGiAssemblyProject(_), akka_osgi_dependencies_bundle, akka_core, akka_amqp, akka_http,
-        akka_camel, akka_spring, akka_jta, akka_persistence.akka_persistence_common,
-        akka_persistence.akka_persistence_redis, akka_persistence.akka_persistence_mongo,
-        akka_persistence.akka_persistence_cassandra)
-  }
-
-  class AkkaOSGiDependenciesBundleProject(info: ProjectInfo) extends AkkaDefaultProject(info, distPath) with BNDPlugin {
-    override def bndClasspath = compileClasspath
-    override def bndPrivatePackage = Seq("")
-    override def bndImportPackage = Seq("*;resolution:=optional")
-    override def bndExportPackage = Seq(
-      "org.aopalliance.*;version=1.0.0",
-
-      // Provided by other bundles
-      "!se.scalablesolutions.akka.*", 
-      "!net.liftweb.*",
-      "!com.google.inject.*",
-      "!javax.transaction.*",
-      "!javax.ws.rs.*",
-      "!javax.jms.*",
-      "!javax.transaction,*",
-      "!org.apache.commons.io.*",
-      "!org.apache.commons.pool.*",
-      "!org.codehaus.jackson.*",
-      "!org.jboss.netty.*",
-      "!org.springframework.*",
-      "!org.apache.camel.*",
-      "!org.fusesource.commons.management.*",
-
-      "*;version=0.0.0")
-  }
-
-  class AkkaOSGiAssemblyProject(info: ProjectInfo) extends DefaultProject(info) {
-
-    // Scala bundle
-    val scala_bundle = "com.weiglewilczek.scala-lang-osgi" % "scala-library" % buildScalaVersion % "compile" intransitive
-
-    // Lift bundles
-//    val lift_util   = Dependencies.lift_util.intransitive
-//    val lift_actor  = "net.liftweb" % "lift-actor"  % LIFT_VERSION % "compile" intransitive
-//    val lift_common = "net.liftweb" % "lift-common" % LIFT_VERSION % "compile" intransitive
-//    val lift_json   = "net.liftweb" % "lift-json"   % LIFT_VERSION % "compile" intransitive
-
-    // Camel bundles
-    val camel_core           = Dependencies.camel_core.intransitive
-    val fusesource_commonman = "org.fusesource.commonman" % "commons-management" % "1.0" intransitive
-
-    // Spring bundles
-    val spring_beans      = Dependencies.spring_beans.intransitive
-    val spring_context    = Dependencies.spring_context.intransitive
-    val spring_aop        = "org.springframework" % "spring-aop"        % SPRING_VERSION % "compile" intransitive
-    val spring_asm        = "org.springframework" % "spring-asm"        % SPRING_VERSION % "compile" intransitive
-    val spring_core       = "org.springframework" % "spring-core"       % SPRING_VERSION % "compile" intransitive
-    val spring_expression = "org.springframework" % "spring-expression" % SPRING_VERSION % "compile" intransitive
-    val spring_jms        = "org.springframework" % "spring-jms"        % SPRING_VERSION % "compile" intransitive
-    val spring_tx         = "org.springframework" % "spring-tx"         % SPRING_VERSION % "compile" intransitive
-
-    val commons_codec      = Dependencies.commons_codec.intransitive
-    val commons_io         = Dependencies.commons_io.intransitive
-    val commons_pool       = Dependencies.commons_pool.intransitive
-    val guicey             = Dependencies.guicey.intransitive
-    val jackson            = Dependencies.jackson.intransitive
-    val jackson_core       = Dependencies.jackson_core.intransitive
-    val jsr311             = Dependencies.jsr311.intransitive
-    val jta_1_1            = Dependencies.jta_1_1.intransitive
-    val netty              = Dependencies.netty.intransitive
-    val commons_fileupload = "commons-fileupload"        % "commons-fileupload" % "1.2.1" % "compile" intransitive
-    val jms_1_1            = "org.apache.geronimo.specs" % "geronimo-jms_1.1_spec" % "1.1.1" % "compile" intransitive
-    val joda               = "joda-time"                 % "joda-time" % "1.6" intransitive
-
-    override def packageAction = 
-      task {
-        val libs: Seq[Path] = managedClasspath(config("compile")).get.toSeq
-        val prjs: Seq[Path] = info.dependencies.toSeq.asInstanceOf[Seq[DefaultProject]] map { _.jarPath }
-        val all = libs ++ prjs
-        val destination = outputPath / "bundles"
-        FileUtilities.copyFlat(all, destination, log)
-        log info "Copied %s bundles to %s".format(all.size, destination)
-        None
-      }
-
-    override def artifacts = Set.empty
-  }
-
-	// -------------------------------------------------------------------------------------------------------------------
-	// Test
-	// -------------------------------------------------------------------------------------------------------------------
-
-  class AkkaActiveObjectTestProject(info: ProjectInfo) extends DefaultProject(info) {
-    // testing
-    val junit = "junit" % "junit" % "4.5" % "test"
-    val jmock = "org.jmock" % "jmock" % "2.4.0" % "test"
-  }
-
-	// -------------------------------------------------------------------------------------------------------------------
-	// Examples
-	// -------------------------------------------------------------------------------------------------------------------
-
+  // ================= EXAMPLES ==================
   class AkkaSampleAntsProject(info: ProjectInfo) extends DefaultSpdeProject(info) with CodeFellowPlugin {
 //    val scalaToolsSnapshots = ScalaToolsSnapshots
     override def spdeSourcePath = mainSourcePath / "spde"
@@ -639,8 +488,8 @@
 
   class AkkaSampleLiftProject(info: ProjectInfo) extends DefaultWebProject(info) with DeployProject with CodeFellowPlugin {
     val commons_logging = Dependencies.commons_logging
+    val lift            = Dependencies.lift
     val lift_util       = Dependencies.lift_util
-    val lift_webkit     = Dependencies.lift_webkit
     val servlet         = Dependencies.servlet
 
     // testing
@@ -679,12 +528,6 @@
     val commons_codec = Dependencies.commons_codec
     val jsr250        = Dependencies.jsr250
     val jsr311        = Dependencies.jsr311
-  }
-
-  class AkkaSampleOSGiProject(info: ProjectInfo) extends AkkaDefaultProject(info, distPath) with BNDPlugin {
-    val osgi_core = Dependencies.osgi_core
-    override lazy val bndBundleActivator = Some("se.scalablesolutions.akka.sample.osgi.Activator")
-    override lazy val bndExportPackage = Nil // Necessary because of mixing-in AkkaDefaultProject which exports all ...akka.* packages!
   }
 
   class AkkaSamplesParentProject(info: ProjectInfo) extends ParentProject(info) {
@@ -706,14 +549,10 @@
       new AkkaSampleSecurityProject(_), akka_kernel)
     lazy val akka_sample_remote = project("akka-sample-remote", "akka-sample-remote",
       new AkkaSampleRemoteProject(_), akka_kernel)
-    lazy val akka_sample_osgi = project("akka-sample-osgi", "akka-sample-osgi",
-      new AkkaSampleOSGiProject(_), akka_core)
-  }
-
-	// -------------------------------------------------------------------------------------------------------------------
-	// Helpers
-	// -------------------------------------------------------------------------------------------------------------------
-
+  }
+
+  // ------------------------------------------------------------
+  // helper functions
   def removeDupEntries(paths: PathFinder) =
    Path.lazyPathFinder {
      val mapped = paths.get map { p => (p.relativePath, p) }
@@ -737,11 +576,11 @@
       !jar.toString.endsWith("scala-library-2.7.7.jar")
     )
   }
-  
+
   def akkaArtifacts = descendents(info.projectPath / "dist", "*" + buildScalaVersion  + "-" + version + ".jar")
 
   // ------------------------------------------------------------
-  class AkkaDefaultProject(info: ProjectInfo, val deployPath: Path) extends DefaultProject(info) with DeployProject with OSGiProject
+  class AkkaDefaultProject(info: ProjectInfo, val deployPath: Path) extends DefaultProject(info) with DeployProject
 
   trait DeployProject { self: Project =>
     // defines where the deployTask copies jars to
@@ -762,8 +601,4 @@
         FileUtilities.copyFile(jar, toDir / jar.name, log)
       } else None
   }
-
-  trait OSGiProject extends DefaultProject with BNDPlugin {
-    override def bndExportPackage = Seq("se.scalablesolutions.akka.*;version=%s".format(projectVersion.value))
-  }
 }