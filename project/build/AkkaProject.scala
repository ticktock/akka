--- conflicted
+++ resolved
@@ -200,7 +200,6 @@
     lazy val redis = "com.redis" % "redisclient" % "2.8.0-2.0.1" % "compile"
 
     lazy val sbinary = "sbinary" % "sbinary" % "2.8.0-0.3.1" % "compile"
-    lazy val specs = "org.scala-tools.testing" % "specs_2.8.0" % "1.6.5" % "test"
 
     lazy val sjson = "sjson.json" % "sjson" % "0.8-2.8.0" % "compile"
     lazy val sjson_test = "sjson.json" % "sjson" % "0.8-2.8.0" % "test"
@@ -610,16 +609,8 @@
   }
 
   class AkkaCouchDBProject(info: ProjectInfo) extends AkkaDefaultProject(info, distPath) {
-<<<<<<< HEAD
-    val specs = Dependencies.specs
-    val httpclient = "maven2" at "http://repo1.maven.org/maven2/"
-    val commonsHttpClient = "commons-httpclient" % "commons-httpclient" % "3.1" % "compile"
-    
-    // override def testOptions = createTestFilter( _.endsWith("Test"))
-=======
   	val couch = Dependencies.commonsHttpClient
 		val spec = Dependencies.specs
->>>>>>> ed47beb0
   }
 
   // -------------------------------------------------------------------------------------------------------------------
