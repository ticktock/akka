/**
 * Copyright (C) 2009-2010 Scalable Solutions AB <http://scalablesolutions.se>
 */

package se.scalablesolutions.akka.actor

import se.scalablesolutions.akka.dispatch._
import se.scalablesolutions.akka.config.Config._
import se.scalablesolutions.akka.config.{AllForOneStrategy, OneForOneStrategy, FaultHandlingStrategy}
import se.scalablesolutions.akka.config.ScalaConfig._
import se.scalablesolutions.akka.stm.Transaction._
import se.scalablesolutions.akka.stm.TransactionManagement._
import se.scalablesolutions.akka.stm.TransactionManagement
import se.scalablesolutions.akka.remote.protobuf.RemoteProtocol.RemoteRequest
import se.scalablesolutions.akka.remote.{RemoteProtocolBuilder, RemoteClient, RemoteRequestIdFactory}
import se.scalablesolutions.akka.serialization.Serializer
import se.scalablesolutions.akka.util.{HashCode, Logging, UUID}

import org.multiverse.api.ThreadLocalTransaction._
import org.multiverse.commitbarriers.CountDownCommitBarrier

import java.util.{Queue, HashSet}
import java.util.concurrent.ConcurrentLinkedQueue
import java.net.InetSocketAddress
import java.util.concurrent.locks.{Lock, ReentrantLock}

/**
 * Implements the Transactor abstraction. E.g. a transactional actor.
 * <p/>
 * Equivalent to invoking the <code>makeTransactionRequired</code> method in the body of the <code>Actor</code
 */
trait Transactor extends Actor {
  makeTransactionRequired
}

/**
 * Extend this abstract class to create a remote actor.
 * <p/>
 * Equivalent to invoking the <code>makeRemote(..)</code> method in the body of the <code>Actor</code
 */
abstract class RemoteActor(hostname: String, port: Int) extends Actor {
  makeRemote(hostname, port)
}

@serializable sealed trait LifeCycleMessage
case class HotSwap(code: Option[PartialFunction[Any, Unit]]) extends LifeCycleMessage
case class Restart(reason: Throwable) extends LifeCycleMessage
case class Exit(dead: Actor, killer: Throwable) extends LifeCycleMessage
case object Kill extends LifeCycleMessage

class ActorKilledException private[akka](message: String) extends RuntimeException(message)

sealed abstract class DispatcherType
object DispatcherType {
  case object EventBasedThreadPooledProxyInvokingDispatcher extends DispatcherType
  case object EventBasedSingleThreadDispatcher extends DispatcherType
  case object EventBasedThreadPoolDispatcher extends DispatcherType
  case object ThreadBasedDispatcher extends DispatcherType
}

/**
 * @author <a href="http://jonasboner.com">Jonas Bon&#233;r</a>
 */
class ActorMessageInvoker(val actor: Actor) extends MessageInvoker {
  def invoke(handle: MessageInvocation) = actor.invoke(handle)
}

/**
 * @author <a href="http://jonasboner.com">Jonas Bon&#233;r</a>
 */
object Actor extends Logging {
  val TIMEOUT = config.getInt("akka.actor.timeout", 5000)
  val SERIALIZE_MESSAGES = config.getBool("akka.actor.serialize-messages", false)
  val HOSTNAME = config.getString("akka.remote.server.hostname", "localhost")
  val PORT = config.getInt("akka.remote.server.port", 9999)

  object Sender {
    implicit val Self: Option[Actor] = None
  }

  /**
   * Use to create an anonymous event-driven actor.
   * The actor is started when created.
   * Example:
   * <pre>
   * import Actor._
   *
   * val a = actor  {
   *   case msg => ... // handle message
   * }
   * </pre>
   */
  def actor(body: PartialFunction[Any, Unit]): Actor = new Actor() {
    start
    def receive: PartialFunction[Any, Unit] = body
  }

  /**
   * Use to create an anonymous event-driven actor with both an init block and a message loop block.
   * The actor is started when created.
   * Example:
   * <pre>
   * val a = Actor.init  {
   *   ... // init stuff
   * } receive  {
   *   case msg => ... // handle message
   * }
   * </pre>
   *
   */
  def init[A](body: => Unit) = {
    def handler[A](body: => Unit) = new {
      def receive(handler: PartialFunction[Any, Unit]) = new Actor() {
        start
        body
        def receive = handler
      }
    }
    handler(body)
  }

  /**
   * Use to create an anonymous event-driven actor with a body but no message loop block.
   * <p/>
   * This actor can <b>not</b> respond to any messages but can be used as a simple way to
   * spawn a lightweight thread to process some task.
   * <p/>
   * The actor is started when created.
   * Example:
   * <pre>
   * import Actor._
   *
   * spawn  {
   *   ... // do stuff
   * }
   * </pre>
   */
  def spawn(body: => Unit): Actor = {
    case object Spawn
    new Actor() {
      start
      send(Spawn)
      def receive = {
        case Spawn => body; stop
      }
    }
  }

  /**
   * Use to create an anonymous event-driven actor with a life-cycle configuration.
   * The actor is started when created.
   * Example:
   * <pre>
   * import Actor._
   *
   * val a = actor(LifeCycle(Temporary))  {
   *   case msg => ... // handle message
   * }
   * </pre>
   */
  def actor(lifeCycleConfig: LifeCycle)(body: PartialFunction[Any, Unit]): Actor = new Actor() {
    lifeCycle = Some(lifeCycleConfig)
    start
    def receive = body
  }

  /**
   * Use to create an anonymous event-driven remote actor.
   * The actor is started when created.
   * Example:
   * <pre>
   * import Actor._
   *
   * val a = actor("localhost", 9999)  {
   *   case msg => ... // handle message
   * }
   * </pre>
   */
  def actor(hostname: String, port: Int)(body: PartialFunction[Any, Unit]): Actor = new Actor() {
    makeRemote(hostname, port)
    start
    def receive = body
  }
}

/**
 * Actor base trait that should be extended by or mixed to create an Actor with the semantics of the 'Actor Model':
 * <a href="http://en.wikipedia.org/wiki/Actor_model">http://en.wikipedia.org/wiki/Actor_model</a>
 * <p/>
 * An actor has a well-defined (non-cyclic) life-cycle.
 * <pre>
 * => NEW (newly created actor) - can't receive messages (yet)
 *     => STARTED (when 'start' is invoked) - can receive messages
 *         => SHUT DOWN (when 'exit' is invoked) - can't do anything
 * </pre>
 *
 * @author <a href="http://jonasboner.com">Jonas Bon&#233;r</a>
 */
trait Actor extends TransactionManagement {
  implicit protected val self: Option[Actor] = Some(this)
  implicit protected val transactionFamilyName: String = this.getClass.getName

  // Only mutable for RemoteServer in order to maintain identity across nodes
  private[akka] var _uuid = UUID.newUuid.toString

  // ====================================
  // private fields
  // ====================================

  @volatile private[this] var _isRunning = false
  @volatile private[this] var _isSuspended = true
  @volatile private[this] var _isShutDown = false
  @volatile private[this] var _isEventBased: Boolean = false
  @volatile private[akka] var _isKilled = false
  private var _hotswap: Option[PartialFunction[Any, Unit]] = None
  private[akka] var _remoteAddress: Option[InetSocketAddress] = None
  private[akka] var _linkedActors: Option[HashSet[Actor]] = None
  private[akka] var _supervisor: Option[Actor] = None
  private[akka] var _replyToAddress: Option[InetSocketAddress] = None
  private[akka] val _mailbox: Queue[MessageInvocation] = new ConcurrentLinkedQueue[MessageInvocation]

<<<<<<< HEAD
  /**
   * This lock ensures thread safety in the dispatching: only one message can be dispatched at once on the actor.
   */
  private[akka] val _dispatcherLock:Lock = new ReentrantLock

=======
>>>>>>> 8baab8b0
  // ====================================
  // protected fields
  // ====================================

  /**
   * The 'sender' field holds the sender of the message currently being processed.
   * <p/>
   * If the sender was an actor then it is defined as 'Some(senderActor)' and
   * if the sender was of some other instance then it is defined as 'None'.
   * <p/>
   * This sender reference can be used together with the '!' method for request/reply
   * message exchanges and which is in many ways better than using the '!!' method
   * which will make the sender wait for a reply using a *blocking* future.
   */
  protected var sender: Option[Actor] = None

  /**
   * The 'senderFuture' field should normally not be touched by user code, which should instead use the 'reply' method.
   * But it can be used for advanced use-cases when one might want to store away the future and
   * resolve it later and/or somewhere else.
   */
  protected var senderFuture: Option[CompletableFuture] = None

  // ====================================
  // ==== USER CALLBACKS TO OVERRIDE ====
  // ====================================

  /**
   *  User overridable callback/setting.
   *
   * Identifier for actor, does not have to be a unique one.
   * Default is the class name.
   *
   * This field is used for logging, AspectRegistry.actorsFor, identifier for remote actor in RemoteServer etc.
   * But also as the identifier for persistence, which means that you can
   * use a custom name to be able to retrieve the "correct" persisted state
   * upon restart, remote restart etc.
   */
  protected var id: String = this.getClass.getName

  /**
   * User overridable callback/setting.
   *
   * Defines the default timeout for '!!' invocations,
   * e.g. the timeout for the future returned by the call to '!!'.
   */
  @volatile var timeout: Long = Actor.TIMEOUT

  /**
   * User overridable callback/setting.
   * <p/>
   * The default dispatcher is the <tt>Dispatchers.globalExecutorBasedEventDrivenDispatcher</tt>.
   * This means that all actors will share the same event-driven executor based dispatcher.
   * <p/>
   * You can override it so it fits the specific use-case that the actor is used for.
   * See the <tt>se.scalablesolutions.akka.dispatch.Dispatchers</tt> class for the different
   * dispatchers available.
   * <p/>
   * The default is also that all actors that are created and spawned from within this actor
   * is sharing the same dispatcher as its creator.
   */
  protected[akka] var messageDispatcher: MessageDispatcher = {
    val dispatcher = Dispatchers.globalExecutorBasedEventDrivenDispatcher
    _isEventBased = dispatcher.isInstanceOf[ExecutorBasedEventDrivenDispatcher]
    dispatcher
  }

  /**
   * User overridable callback/setting.
   *
   * Set trapExit to the list of exception classes that the actor should be able to trap
   * from the actor it is supervising. When the supervising actor throws these exceptions
   * then they will trigger a restart.
   * <p/>
   * <pre>
   * // trap all exceptions
   * trapExit = List(classOf[Throwable])
   *
   * // trap specific exceptions only
   * trapExit = List(classOf[MyApplicationException], classOf[MyApplicationError])
   * </pre>
   */
  protected var trapExit: List[Class[_ <: Throwable]] = Nil

  /**
   * User overridable callback/setting.
   *
   * If 'trapExit' is set for the actor to act as supervisor, then a faultHandler must be defined.
   * Can be one of:
   * <pre/>
   *  faultHandler = Some(AllForOneStrategy(maxNrOfRetries, withinTimeRange))
   *
   *  faultHandler = Some(OneForOneStrategy(maxNrOfRetries, withinTimeRange))
   * </pre>
   */
  protected var faultHandler: Option[FaultHandlingStrategy] = None

  /**
   * User overridable callback/setting.
   *
   * Defines the life-cycle for a supervised actor.
   */
  @volatile var lifeCycle: Option[LifeCycle] = None

  /**
   * User overridable callback/setting.
   *
   * Set to true if messages should have REQUIRES_NEW semantics, e.g. a new transaction should
   * start if there is no one running, else it joins the existing transaction.
   */
  @volatile protected var isTransactionRequiresNew = false

  /**
   * User overridable callback/setting.
   *
   * Partial function implementing the actor logic.
   * To be implemented by subclassing actor.
   * <p/>
   * Example code:
   * <pre>
   *   def receive =  {
   *     case Ping =>
   *       println("got a ping")
   *       reply("pong")
   *
   *     case OneWay =>
   *       println("got a oneway")
   *
   *     case _ =>
   *       println("unknown message, ignoring")
   * }
   * </pre>
   */
  protected def receive: PartialFunction[Any, Unit]

  /**
   * User overridable callback/setting.
   *
   * Optional callback method that is called during initialization.
   * To be implemented by subclassing actor.
   */
  protected def init {}

  /**
   * User overridable callback/setting.
   *
   * Mandatory callback method that is called during restart and reinitialization after a server crash.
   * To be implemented by subclassing actor.
   */
  protected def preRestart(reason: Throwable) {}

  /**
   * User overridable callback/setting.
   *
   * Mandatory callback method that is called during restart and reinitialization after a server crash.
   * To be implemented by subclassing actor.
   */
  protected def postRestart(reason: Throwable) {}

  /**
   * User overridable callback/setting.
   *
   * Optional callback method that is called during termination.
   * To be implemented by subclassing actor.
   */
  protected def initTransactionalState {}

  /**
   * User overridable callback/setting.
   *
   * Optional callback method that is called during termination.
   * To be implemented by subclassing actor.
   */
  protected def shutdown {}

  // =============
  // ==== API ====
  // =============

  /**
   * Starts up the actor and its message queue.
   */
  def start: Actor = synchronized {
    if (_isShutDown) throw new IllegalStateException("Can't restart an actor that has been shut down with 'exit'")
    if (!_isRunning) {
      if (messageDispatcher.isShutdown && 
          messageDispatcher.isInstanceOf[Dispatchers.globalExecutorBasedEventDrivenDispatcher.type]) {
        messageDispatcher.asInstanceOf[ExecutorBasedEventDrivenDispatcher].init
      }
      messageDispatcher.register(this)
      messageDispatcher.start
      _isRunning = true
      init 
    }
    Actor.log.debug("[%s] has started", toString)
    ActorRegistry.register(this)
    this
  }

  /**
   * Shuts down the actor its dispatcher and message queue.
   * Delegates to 'stop'
   */
  protected def exit = stop

  /**
   * Shuts down the actor its dispatcher and message queue.
   */
  def stop = synchronized {
    if (_isRunning) {
      messageDispatcher.unregister(this)
      if (messageDispatcher.canBeShutDown) messageDispatcher.shutdown // shut down in the dispatcher's references is zero
      _isRunning = false
      _isShutDown = true
      shutdown
      ActorRegistry.unregister(this)
      _remoteAddress.foreach(address => RemoteClient.unregister(address.getHostName, address.getPort, uuid))
    }
  }

  def isRunning = _isRunning

  /**
   * Sends a one-way asynchronous message. E.g. fire-and-forget semantics.
   * <p/>
   *
   * If invoked from within an actor then the actor reference is implicitly passed on as the implicit 'sender' argument.
   * <p/>
   *
   * This actor 'sender' reference is then available in the receiving actor in the 'sender' member variable.
   * <pre>
   *   actor ! message
   * </pre>
   * <p/>
   *
   * If invoked from within a *non* Actor instance then either add this import to resolve the implicit argument:
   * <pre>
   *   import Actor.Sender.Self
   *   actor ! message
   * </pre>
   *
   * Or pass in the implicit argument explicitly:
   * <pre>
   *   actor.!(message)(Some(this))
   * </pre>
   *
   * Or use the 'send(..)' method;
   * <pre>
   *   actor.send(message)
   * </pre>
   */
  def !(message: Any)(implicit sender: Option[Actor]) = {
    //FIXME 2.8   def !(message: Any)(implicit sender: Option[Actor] = None) = {
    if (_isKilled) throw new ActorKilledException("Actor [" + toString + "] has been killed, can't respond to messages")
    if (_isRunning) postMessageToMailbox(message, sender)
    else throw new IllegalStateException("Actor has not been started, you need to invoke 'actor.start' before using it")
  }

  /**
   * Same as the '!' method but does not take an implicit sender as second parameter.
   */
  def send(message: Any) = {
    if (_isKilled) throw new ActorKilledException("Actor [" + toString + "] has been killed, can't respond to messages")
    if (_isRunning) postMessageToMailbox(message, None)
    else throw new IllegalStateException("Actor has not been started, you need to invoke 'actor.start' before using it")
  }

  /**
   * Sends a message asynchronously and waits on a future for a reply message.
   * <p/>
   * It waits on the reply either until it receives it (in the form of <code>Some(replyMessage)</code>)
   * or until the timeout expires (which will return None). E.g. send-and-receive-eventually semantics.
   * <p/>
   * <b>NOTE:</b>
   * Use this method with care. In most cases it is better to use '!' together with the 'sender' member field to
   * implement request/response message exchanges.
   * If you are sending messages using <code>!!</code> then you <b>have to</b> use <code>reply(..)</code>
   * to send a reply message to the original sender. If not then the sender will block until the timeout expires.
   */
  def !![T](message: Any, timeout: Long): Option[T] = {
    if (_isKilled) throw new ActorKilledException("Actor [" + toString + "] has been killed, can't respond to messages")
    if (_isRunning) {
      val future = postMessageToMailboxAndCreateFutureResultWithTimeout(message, timeout, None)
      val isActiveObject = message.isInstanceOf[Invocation]
      if (isActiveObject && message.asInstanceOf[Invocation].isVoid) future.completeWithResult(None)
      try {
        future.await
      } catch {
        case e: FutureTimeoutException =>
          if (isActiveObject) throw e
          else None
      }
      getResultOrThrowException(future)
    } else throw new IllegalStateException(
      "Actor has not been started, you need to invoke 'actor.start' before using it")
  }

  /**
   * Sends a message asynchronously and waits on a future for a reply message.
   * <p/>
   * It waits on the reply either until it receives it (in the form of <code>Some(replyMessage)</code>)
   * or until the timeout expires (which will return None). E.g. send-and-receive-eventually semantics.
   * <p/>
   * <b>NOTE:</b>
   * Use this method with care. In most cases it is better to use '!' together with the 'sender' member field to
   * implement request/response message exchanges.
   * <p/>
   * If you are sending messages using <code>!!</code> then you <b>have to</b> use <code>reply(..)</code>
   * to send a reply message to the original sender. If not then the sender will block until the timeout expires.
   */
  def !![T](message: Any): Option[T] = !![T](message, timeout)

  /**
   * FIXME document !!!
   */
  def !!!(message: Any): Future = {
    if (_isKilled) throw new ActorKilledException("Actor [" + toString + "] has been killed, can't respond to messages")
    if (_isRunning) {
      postMessageToMailboxAndCreateFutureResultWithTimeout(message, timeout, None)
    } else throw new IllegalStateException(
      "Actor has not been started, you need to invoke 'actor.start' before using it")
  }
  
  /**
   * Forwards the message and passes the original sender actor as the sender.
   * <p/>
   * Works with both '!' and '!!'. 
   */
  def forward(message: Any)(implicit sender: Option[Actor]) = {
    if (_isKilled) throw new ActorKilledException("Actor [" + toString + "] has been killed, can't respond to messages")
    if (_isRunning) {
      val forwarder = sender.getOrElse(throw new IllegalStateException("Can't forward message when the forwarder/mediator is not an actor"))
      if (forwarder.getSenderFuture.isDefined) postMessageToMailboxAndCreateFutureResultWithTimeout(message, timeout, forwarder.getSenderFuture)
      else if (forwarder.getSender.isDefined) postMessageToMailbox(message, forwarder.getSender)
      else throw new IllegalStateException("Can't forward message when initial sender is not an actor")
    } else throw new IllegalStateException("Actor has not been started, you need to invoke 'actor.start' before using it")
  }

  /**
   * Use <code>reply(..)</code> to reply with a message to the original sender of the message currently
   * being processed.
   */
  protected[this] def reply(message: Any) = {
    sender match {
      case Some(senderActor) =>
        senderActor ! message
      case None =>
        senderFuture match {
          case None =>
            throw new IllegalStateException(
              "\n\tNo sender in scope, can't reply. " +
              "\n\tYou have probably used the '!' method to either; " +
              "\n\t\t1. Send a message to a remote actor which does not have a contact address." +
              "\n\t\t2. Send a message from an instance that is *not* an actor" +
              "\n\t\t3. Send a message to an Active Object annotated with the '@oneway' annotation? " +
              "\n\tIf so, switch to '!!' (or remove '@oneway') which passes on an implicit future" +
              "\n\tthat will be bound by the argument passed to 'reply'. Alternatively, you can use setReplyToAddress to make sure the actor can be contacted over the network.")
          case Some(future) =>
            future.completeWithResult(message)
        }
    }
  }

  /**
   * Get the dispatcher for this actor.
   */
  def dispatcher: MessageDispatcher = messageDispatcher

  /**
   * Sets the dispatcher for this actor. Needs to be invoked before the actor is started.
   */
  def dispatcher_=(md: MessageDispatcher): Unit = synchronized {
    if (!_isRunning) {
      messageDispatcher.unregister(this)
      messageDispatcher = md
      messageDispatcher.register(this)
      _isEventBased = messageDispatcher.isInstanceOf[ExecutorBasedEventDrivenDispatcher]
    } else throw new IllegalArgumentException(
      "Can not swap dispatcher for " + toString + " after it has been started")
  }

  /**
   * Invoking 'makeRemote' means that an actor will be moved to and invoked on a remote host.
   */
  def makeRemote(hostname: String, port: Int): Unit =
    if (_isRunning) throw new IllegalStateException("Can't make a running actor remote. Make sure you call 'makeRemote' before 'start'.")
    else makeRemote(new InetSocketAddress(hostname, port))

  /**
   * Invoking 'makeRemote' means that an actor will be moved to and invoked on a remote host.
   */
  def makeRemote(address: InetSocketAddress): Unit =
    if (_isRunning) throw new IllegalStateException("Can't make a running actor remote. Make sure you call 'makeRemote' before 'start'.")
    else {
      _remoteAddress = Some(address)
      RemoteClient.register(address.getHostName, address.getPort, uuid)
      if (_replyToAddress.isEmpty) setReplyToAddress(Actor.HOSTNAME, Actor.PORT)
    }


  /**
   * Set the contact address for this actor. This is used for replying to messages sent asynchronously when no reply channel exists.
   */
  def setReplyToAddress(hostname: String, port: Int): Unit = setReplyToAddress(new InetSocketAddress(hostname, port))

  def setReplyToAddress(address: InetSocketAddress): Unit = _replyToAddress = Some(address)

  /**
   * Invoking 'makeTransactionRequired' means that the actor will **start** a new transaction if non exists.
   * However, it will always participate in an existing transaction.
   * If transactionality want to be completely turned off then do it by invoking:
   * <pre/>
   *  TransactionManagement.disableTransactions
   * </pre>
   */
  def makeTransactionRequired = synchronized {
    if (_isRunning) throw new IllegalArgumentException(
      "Can not make actor transaction required after it has been started")
    else isTransactionRequiresNew = true
  }

  /**
   * Links an other actor to this actor. Links are unidirectional and means that a the linking actor will
   * receive a notification if the linked actor has crashed.
   * <p/>
   * If the 'trapExit' member field has been set to at contain at least one exception class then it will
   * 'trap' these exceptions and automatically restart the linked actors according to the restart strategy
   * defined by the 'faultHandler'.
   * <p/>
   * To be invoked from within the actor itself.
   */
  protected[this] def link(actor: Actor) = {
    if (actor._supervisor.isDefined) throw new IllegalStateException(
      "Actor can only have one supervisor [" + actor + "], e.g. link(actor) fails")
    getLinkedActors.add(actor)
    actor._supervisor = Some(this)
    Actor.log.debug("Linking actor [%s] to actor [%s]", actor, this)
  }

  /**
   * Unlink the actor.
   * <p/>
   * To be invoked from within the actor itself.
   */
  protected[this] def unlink(actor: Actor) = {
    if (!getLinkedActors.contains(actor)) throw new IllegalStateException(
      "Actor [" + actor + "] is not a linked actor, can't unlink")
    getLinkedActors.remove(actor)
    actor._supervisor = None
    Actor.log.debug("Unlinking actor [%s] from actor [%s]", actor, this)
  }

  /**
   * Atomically start and link an actor.
   * <p/>
   * To be invoked from within the actor itself.
   */
  protected[this] def startLink(actor: Actor) = {
    try {
      actor.start
    } finally {
      link(actor)
    }
  }

  /**
   * Atomically start, link and make an actor remote.
   * <p/>
   * To be invoked from within the actor itself.
   */
  protected[this] def startLinkRemote(actor: Actor, hostname: String, port: Int) = {
    try {
      actor.makeRemote(hostname, port)
      actor.start
    } finally {
      link(actor)
    }
  }

  /**
   * Atomically create (from actor class) and start an actor.
   * <p/>
   * To be invoked from within the actor itself.
   */
  protected[this] def spawn[T <: Actor](actorClass: Class[T]): T = {
    val actor = spawnButDoNotStart(actorClass)
    actor.start
    actor
  }

  /**
   * Atomically create (from actor class), start and make an actor remote.
   * <p/>
   * To be invoked from within the actor itself.
   */
  protected[this] def spawnRemote[T <: Actor](actorClass: Class[T], hostname: String, port: Int): T = {
    val actor = spawnButDoNotStart(actorClass)
    actor.makeRemote(hostname, port)
    actor.start
    actor
  }

  /**
   * Atomically create (from actor class), start and link an actor.
   * <p/>
   * To be invoked from within the actor itself.
   */
  protected[this] def spawnLink[T <: Actor](actorClass: Class[T]): T = {
    val actor = spawnButDoNotStart(actorClass)
    try {
      actor.start
    } finally {
      link(actor)
    }
    actor
  }

  /**
   * Atomically create (from actor class), start, link and make an actor remote.
   * <p/>
   * To be invoked from within the actor itself.
   */
  protected[this] def spawnLinkRemote[T <: Actor](actorClass: Class[T], hostname: String, port: Int): T = {
    val actor = spawnButDoNotStart(actorClass)
    try {
      actor.makeRemote(hostname, port)
      actor.start
    } finally {
      link(actor)
    }
    actor
  }

  /**
   * Returns the id for the actor.
   */
  def getId = id

  /**
   * Returns the uuid for the actor.
   */
  def uuid = _uuid

  // =========================================
  // ==== INTERNAL IMPLEMENTATION DETAILS ====
  // =========================================

  private[akka] def _suspend = _isSuspended = true

  private[akka] def _resume = _isSuspended = false

  private[akka] def getSender = sender

  private[akka] def getSenderFuture = senderFuture

  private def spawnButDoNotStart[T <: Actor](actorClass: Class[T]): T = {
    val actor = actorClass.newInstance.asInstanceOf[T]
    if (!dispatcher.isInstanceOf[ThreadBasedDispatcher]) {
      actor.dispatcher = dispatcher
    }
    actor
  }

  protected[akka] def postMessageToMailbox(message: Any, sender: Option[Actor]): Unit = {
    if (isTransactionSetInScope) {
      log.trace("Adding transaction for %s with message [%s] to transaction set", toString, message)
      getTransactionSetInScope.incParties
    }

    if (_remoteAddress.isDefined) {
      val requestBuilder = RemoteRequest.newBuilder
          .setId(RemoteRequestIdFactory.nextId)
          .setTarget(this.getClass.getName)
          .setTimeout(this.timeout)
          .setUuid(this.id)
          .setIsActor(true)
          .setIsOneWay(true)
          .setIsEscaped(false)
      
      val id = registerSupervisorAsRemoteActor
      if (id.isDefined) requestBuilder.setSupervisorUuid(id.get)

      // set the source fields used to reply back to the original sender
      // (i.e. not the remote proxy actor)
      if(sender.isDefined) {
        val s = sender.get
        requestBuilder.setSourceTarget(s.getClass.getName)
        requestBuilder.setSourceUuid(s.uuid)

        val (host,port) = s._replyToAddress.map(a => (a.getHostName,a.getPort)).getOrElse((Actor.HOSTNAME,Actor.PORT))
        
        log.debug("Setting sending actor as %s @ %s:%s", s.getClass.getName, host, port)

        requestBuilder.setSourceHostname(host)
        requestBuilder.setSourcePort(port)
      }
      RemoteProtocolBuilder.setMessage(message, requestBuilder)
      RemoteClient.clientFor(_remoteAddress.get).send(requestBuilder.build, None)
    } else {
      val invocation = new MessageInvocation(this, message, None, sender, transactionSet.get)
      if (_isEventBased) {
        _mailbox.add(invocation)
        if (_isSuspended) invocation.send
      } 
      else
        invocation.send
    }
    clearTransactionSet
  }

  protected[akka] def postMessageToMailboxAndCreateFutureResultWithTimeout(
      message: Any, 
      timeout: Long,
      senderFuture: Option[CompletableFuture]): CompletableFuture = {
    if (isTransactionSetInScope) {
      log.trace("Adding transaction for %s with message [%s] to transaction set", toString, message)    
      getTransactionSetInScope.incParties
    }
    
    if (_remoteAddress.isDefined) {
      val requestBuilder = RemoteRequest.newBuilder
          .setId(RemoteRequestIdFactory.nextId)
          .setTarget(this.getClass.getName)
          .setTimeout(this.timeout)
          .setUuid(this.id)
          .setIsActor(true)
          .setIsOneWay(false)
          .setIsEscaped(false)
      RemoteProtocolBuilder.setMessage(message, requestBuilder)
      val id = registerSupervisorAsRemoteActor
      if (id.isDefined) requestBuilder.setSupervisorUuid(id.get)
      val future = RemoteClient.clientFor(_remoteAddress.get).send(requestBuilder.build, senderFuture)
      clearTransactionSet
      if (future.isDefined) future.get
      else throw new IllegalStateException("Expected a future from remote call to actor " + toString)
    } else {
      val future = if (senderFuture.isDefined) senderFuture.get
                   else new DefaultCompletableFuture(timeout)
      val invocation = new MessageInvocation(this, message, Some(future), None, transactionSet.get)
      if (_isEventBased) {
        _mailbox.add(invocation)
        invocation.send
      } else invocation.send
      clearTransactionSet
      future
    }
  }

  /**
   * Callback for the dispatcher. E.g. single entry point to the user code and all protected[this] methods.
   */
  private[akka] def invoke(messageHandle: MessageInvocation) = synchronized {
    //log.trace("%s is invoked with message %s", toString, messageHandle)
    try {
      if (TransactionManagement.isTransactionalityEnabled) transactionalDispatch(messageHandle)
      else dispatch(messageHandle)
    } catch {
      case e =>
        Actor.log.error(e, "Could not invoke actor [%s]", this)
        throw e
    }
  }

  private def dispatch[T](messageHandle: MessageInvocation) = {
    setTransactionSet(messageHandle.transactionSet)

    val message = messageHandle.message //serializeMessage(messageHandle.message)
    senderFuture = messageHandle.future
    sender = messageHandle.sender

    try {
      if (base.isDefinedAt(message)) base(message) // invoke user actor's receive partial function
      else throw new IllegalArgumentException("No handler matching message [" + message + "] in " + toString)
    } catch {
      case e =>
        _isKilled = true
        Actor.log.error(e, "Could not invoke actor [%s]", this)
        // FIXME to fix supervisor restart of remote actor for oneway calls, inject a supervisor proxy that can send notification back to client
        if (_supervisor.isDefined) _supervisor.get ! Exit(this, e)
        if (senderFuture.isDefined) senderFuture.get.completeWithException(this, e)
    } finally {
      clearTransaction
    }
  }

  private def transactionalDispatch[T](messageHandle: MessageInvocation) = {
    var topLevelTransaction = false
    val txSet: Option[CountDownCommitBarrier] =
      if (messageHandle.transactionSet.isDefined) messageHandle.transactionSet
      else {
        topLevelTransaction = true // FIXME create a new internal atomic block that can wait for X seconds if top level tx
        if (isTransactionRequiresNew) {
          log.trace("Creating a new transaction set (top-level transaction) \nfor actor %s \nwith message %s", toString, messageHandle)
          Some(createNewTransactionSet)
        } else None
      }
    setTransactionSet(txSet)

    val message = messageHandle.message //serializeMessage(messageHandle.message)
    senderFuture = messageHandle.future
    sender = messageHandle.sender

    def clearTx = {
      clearTransactionSet
      clearTransaction
    }

    def proceed = {
      if (base.isDefinedAt(message)) base(message) // invoke user actor's receive partial function
      else throw new IllegalArgumentException(
        toString + " could not process message [" + message + "]" +
        "\n\tsince no matching 'case' clause in its 'receive' method could be found")
      setTransactionSet(txSet) // restore transaction set to allow atomic block to do commit
    }

    try {
      if (isTransactionRequiresNew) {
        atomic {
          proceed
        }
      } else proceed
    } catch {
      case e: IllegalStateException => {}
      case e =>
        // abort transaction set
        if (isTransactionSetInScope) try { getTransactionSetInScope.abort } catch { case e: IllegalStateException => {} }
        Actor.log.error(e, "Exception when invoking \n\tactor [%s] \n\twith message [%s]", this, message)

        if (senderFuture.isDefined) senderFuture.get.completeWithException(this, e)
        clearTx  // need to clear currentTransaction before call to supervisor

        // FIXME to fix supervisor restart of remote actor for oneway calls, inject a supervisor proxy that can send notification back to client
        if (_supervisor.isDefined) _supervisor.get ! Exit(this, e)
    } finally {
      clearTx
    }
  }

  private def getResultOrThrowException[T](future: Future): Option[T] =
    if (future.exception.isDefined) throw future.exception.get._2
    else future.result.asInstanceOf[Option[T]]

  private def base: PartialFunction[Any, Unit] = lifeCycles orElse (_hotswap getOrElse receive)

  private val lifeCycles: PartialFunction[Any, Unit] = {
    case HotSwap(code) =>      _hotswap = code
    case Restart(reason) =>    restart(reason)
    case Exit(dead, reason) => handleTrapExit(dead, reason)
    case Kill =>               throw new ActorKilledException("Actor [" + toString + "] was killed by a Kill message")
  }

  private[this] def handleTrapExit(dead: Actor, reason: Throwable): Unit = {
    if (trapExit.exists(_.isAssignableFrom(reason.getClass))) {
      if (faultHandler.isDefined) {
        faultHandler.get match {
          // FIXME: implement support for maxNrOfRetries and withinTimeRange in RestartStrategy
          case AllForOneStrategy(maxNrOfRetries, withinTimeRange) => restartLinkedActors(reason)
          case OneForOneStrategy(maxNrOfRetries, withinTimeRange) => dead.restart(reason)
        }
      } else throw new IllegalStateException(
        "No 'faultHandler' defined for an actor with the 'trapExit' member field defined " +
        "\n\tto non-empty list of exception classes - can't proceed " + toString)
    } else {
      if (_supervisor.isDefined) _supervisor.get ! Exit(dead, reason) // if 'trapExit' is not defined then pass the Exit on
    }
  }

  private[this] def restartLinkedActors(reason: Throwable) = {
    getLinkedActors.toArray.toList.asInstanceOf[List[Actor]].foreach {
      actor =>
        if (actor.lifeCycle.isEmpty) actor.lifeCycle = Some(LifeCycle(Permanent))
        actor.lifeCycle.get match {
          case LifeCycle(scope, _) => {
            scope match {
              case Permanent =>
                actor.restart(reason)
              case Temporary =>
                Actor.log.info("Actor [%s] configured as TEMPORARY and will not be restarted.", actor.id)
                getLinkedActors.remove(actor) // remove the temporary actor
                actor.stop
            }
          }
        }
    }
  }

  private[Actor] def restart(reason: Throwable) = synchronized {
    preRestart(reason)
    Actor.log.info("Restarting actor [%s] configured as PERMANENT.", id)
    postRestart(reason)
    _isKilled = false
  }

  private[akka] def registerSupervisorAsRemoteActor: Option[String] = synchronized {
    if (_supervisor.isDefined) {
      RemoteClient.clientFor(_remoteAddress.get).registerSupervisorForActor(this)
      Some(_supervisor.get.uuid)
    } else None
  }

  protected def getLinkedActors: HashSet[Actor] = {
    if (_linkedActors.isEmpty) {
      val set = new HashSet[Actor]
      _linkedActors = Some(set)
      set
    } else _linkedActors.get
  }

  private def serializeMessage(message: AnyRef): AnyRef = if (Actor.SERIALIZE_MESSAGES) {
    if (!message.isInstanceOf[String] &&
        !message.isInstanceOf[Byte] &&
        !message.isInstanceOf[Int] &&
        !message.isInstanceOf[Long] &&
        !message.isInstanceOf[Float] &&
        !message.isInstanceOf[Double] &&
        !message.isInstanceOf[Boolean] &&
        !message.isInstanceOf[Char] &&
        !message.isInstanceOf[Tuple2[_, _]] &&
        !message.isInstanceOf[Tuple3[_, _, _]] &&
        !message.isInstanceOf[Tuple4[_, _, _, _]] &&
        !message.isInstanceOf[Tuple5[_, _, _, _, _]] &&
        !message.isInstanceOf[Tuple6[_, _, _, _, _, _]] &&
        !message.isInstanceOf[Tuple7[_, _, _, _, _, _, _]] &&
        !message.isInstanceOf[Tuple8[_, _, _, _, _, _, _, _]] &&
        !message.getClass.isArray &&
        !message.isInstanceOf[List[_]] &&
        !message.isInstanceOf[scala.collection.immutable.Map[_, _]] &&
        !message.isInstanceOf[scala.collection.immutable.Set[_]] &&
        !message.isInstanceOf[scala.collection.immutable.Tree[_, _]] &&
        !message.getClass.isAnnotationPresent(Annotations.immutable)) {
      Serializer.Java.deepClone(message)
    } else message
  } else message

  override def hashCode(): Int = {
    var result = HashCode.SEED
    result = HashCode.hash(result, _uuid)
    result
  }

  override def equals(that: Any): Boolean = {
    that != null &&
    that.isInstanceOf[Actor] &&
    that.asInstanceOf[Actor]._uuid == _uuid
  }

  override def toString = "Actor[" + id + ":" + uuid + "]"
}<|MERGE_RESOLUTION|>--- conflicted
+++ resolved
@@ -219,14 +219,12 @@
   private[akka] var _replyToAddress: Option[InetSocketAddress] = None
   private[akka] val _mailbox: Queue[MessageInvocation] = new ConcurrentLinkedQueue[MessageInvocation]
 
-<<<<<<< HEAD
-  /**
-   * This lock ensures thread safety in the dispatching: only one message can be dispatched at once on the actor.
-   */
-  private[akka] val _dispatcherLock:Lock = new ReentrantLock
-
-=======
->>>>>>> 8baab8b0
+  /**
+   * This lock ensures thread safety in the dispatching: only one message can 
+   * be dispatched at once on the actor.
+   */
+  private[akka] val _dispatcherLock: Lock = new ReentrantLock
+
   // ====================================
   // protected fields
   // ====================================
@@ -879,7 +877,6 @@
    * Callback for the dispatcher. E.g. single entry point to the user code and all protected[this] methods.
    */
   private[akka] def invoke(messageHandle: MessageInvocation) = synchronized {
-    //log.trace("%s is invoked with message %s", toString, messageHandle)
     try {
       if (TransactionManagement.isTransactionalityEnabled) transactionalDispatch(messageHandle)
       else dispatch(messageHandle)
