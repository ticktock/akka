--- conflicted
+++ resolved
@@ -1316,11 +1316,7 @@
       lifeCycle.get match {
         case LifeCycle(scope, _) => {
           scope match {
-<<<<<<< HEAD
             case Permanent =>
-=======
-            case Permanent => 
->>>>>>> 38e8bea3
               Actor.log.info("Restarting actor [%s] configured as PERMANENT.", id)
               restartLinkedActors(reason)
               Actor.log.debug("Restarting linked actors for actor [%s].", id)
@@ -1370,11 +1366,7 @@
       _supervisor.foreach(_ ! UnlinkAndStop(this))
     }
   }
-<<<<<<< HEAD
-
-=======
-  
->>>>>>> 38e8bea3
+
   protected[akka] def registerSupervisorAsRemoteActor: Option[String] = guard.withGuard {
     if (_supervisor.isDefined) {
       RemoteClient.clientFor(remoteAddress.get).registerSupervisorForActor(this)
