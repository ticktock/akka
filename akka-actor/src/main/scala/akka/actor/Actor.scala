--- conflicted
+++ resolved
@@ -455,12 +455,8 @@
 
          */
 
-<<<<<<< HEAD
-        RemoteActorRef(address, Actor.TIMEOUT, None)
-=======
-        RemoteActorRef(address, Actor.TIMEOUT, None, ActorType.ScalaActor)
-
->>>>>>> 88946889
+      RemoteActorRef(address, Actor.TIMEOUT, None)
+
       case invalid ⇒ throw new IllegalActorStateException(
         "Could not create actor with address [" + address +
           "], not bound to a valid deployment scheme [" + invalid + "]")
