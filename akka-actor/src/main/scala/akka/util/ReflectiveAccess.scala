/**
 * Copyright (C) 2009-2011 Typesafe Inc. <http://www.typesafe.com>
 */

package akka.util

import akka.dispatch.Envelope
import akka.actor._
import DeploymentConfig.ReplicationScheme
import akka.config.ModuleNotAvailableException
<<<<<<< HEAD
import akka.event.Logging.Debug
=======
>>>>>>> 294c71d9
import akka.cluster.ClusterNode
import akka.routing.{ RoutedProps, Router }
import akka.AkkaApplication

object ReflectiveAccess {

  val loader = getClass.getClassLoader
  val emptyParams: Array[Class[_]] = Array()
  val emptyArguments: Array[AnyRef] = Array()

  val noParams = Array[Class[_]]()
  val noArgs = Array[AnyRef]()

  def createInstance[T](clazz: Class[_],
                        params: Array[Class[_]],
                        args: Array[AnyRef]): Either[Exception, T] = try {
    assert(clazz ne null)
    assert(params ne null)
    assert(args ne null)
    val ctor = clazz.getDeclaredConstructor(params: _*)
    ctor.setAccessible(true)
    Right(ctor.newInstance(args: _*).asInstanceOf[T])
  } catch {
    case e: Exception ⇒
      Left(e)
  }

  def createInstance[T](fqn: String,
                        params: Array[Class[_]],
                        args: Array[AnyRef],
                        classloader: ClassLoader = loader): Either[Exception, T] = try {
    assert(params ne null)
    assert(args ne null)
    getClassFor(fqn, classloader) match {
      case Right(value) ⇒
        val ctor = value.getDeclaredConstructor(params: _*)
        ctor.setAccessible(true)
        Right(ctor.newInstance(args: _*).asInstanceOf[T])
      case Left(exception) ⇒ Left(exception) //We could just cast this to Either[Exception, T] but it's ugly
    }
  } catch {
    case e: Exception ⇒
      Left(e)
  }

  //Obtains a reference to fqn.MODULE$
  def getObjectFor[T](fqn: String, classloader: ClassLoader = loader): Either[Exception, T] = try {
    getClassFor(fqn, classloader) match {
      case Right(value) ⇒
        val instance = value.getDeclaredField("MODULE$")
        instance.setAccessible(true)
        val obj = instance.get(null)
        if (obj eq null) Left(new NullPointerException) else Right(obj.asInstanceOf[T])
      case Left(exception) ⇒ Left(exception) //We could just cast this to Either[Exception, T] but it's ugly
    }
  } catch {
    case e: Exception ⇒
      Left(e)
  }

  def getClassFor[T](fqn: String, classloader: ClassLoader = loader): Either[Exception, Class[T]] = try {
    assert(fqn ne null)

    // First, use the specified CL
    val first = try {
      Right(classloader.loadClass(fqn).asInstanceOf[Class[T]])
    } catch {
      case c: ClassNotFoundException ⇒ Left(c)
    }

    if (first.isRight) first
    else {
      // Second option is to use the ContextClassLoader
      val second = try {
        Right(Thread.currentThread.getContextClassLoader.loadClass(fqn).asInstanceOf[Class[T]])
      } catch {
        case c: ClassNotFoundException ⇒ Left(c)
      }

      if (second.isRight) second
      else {
        val third = try {
          if (classloader ne loader) Right(loader.loadClass(fqn).asInstanceOf[Class[T]]) else Left(null) //Horrid
        } catch {
          case c: ClassNotFoundException ⇒ Left(c)
        }

        if (third.isRight) third
        else {
          try {
            Right(Class.forName(fqn).asInstanceOf[Class[T]]) // Last option is Class.forName
          } catch {
            case c: ClassNotFoundException ⇒ Left(c)
          }
        }
      }
    }
  } catch {
    case e: Exception ⇒ Left(e)
  }

}

/**
 * Helper class for reflective access to different modules in order to allow optional loading of modules.
 *
 * @author <a href="http://jonasboner.com">Jonas Bon&#233;r</a>
 */
class ReflectiveAccess(val app: AkkaApplication) {

  import ReflectiveAccess._

  def providerClass: Class[_] = {
    getClassFor(app.AkkaConfig.ProviderClass) match {
      case Left(e)  ⇒ throw e
      case Right(b) ⇒ b
    }
  }

  def createProvider: ActorRefProvider = {
    val params: Array[Class[_]] = Array(classOf[AkkaApplication])
    val args: Array[AnyRef] = Array(app)

    createInstance[ActorRefProvider](providerClass, params, args) match {
      case Right(p) ⇒ p
      case Left(e)  ⇒ throw e
    }
  }
<<<<<<< HEAD

  /**
   * Reflective access to the Cluster module.
   *
   * @author <a href="http://jonasboner.com">Jonas Bon&#233;r</a>
   */
  object ClusterModule {
    lazy val isEnabled = app.AkkaConfig.ClusterEnabled //&& clusterInstance.isDefined

    lazy val clusterRefClass: Class[_] = getClassFor("akka.cluster.ClusterActorRef") match {
      case Left(e)  ⇒ throw e
      case Right(b) ⇒ b
    }

    def newClusteredActorRef(props: RoutedProps): ActorRef = {
      val params: Array[Class[_]] = Array(classOf[RoutedProps])
      val args: Array[AnyRef] = Array(props)

      createInstance(clusterRefClass, params, args) match {
        case Left(e)  ⇒ throw e
        case Right(b) ⇒ b.asInstanceOf[ActorRef]
      }
    }

    def ensureEnabled() {
      if (!isEnabled) {
        val e = new ModuleNotAvailableException(
          "Can't load the cluster module, make sure it is enabled in the config ('akka.enabled-modules = [\"cluster\"])' and that akka-cluster.jar is on the classpath")
        app.mainbus.publish(Debug(this, e.toString))
        throw e
      }
    }

    lazy val clusterInstance: Option[Cluster] = getObjectFor("akka.cluster.Cluster$") match {
      case Right(value) ⇒ Some(value)
      case Left(exception) ⇒
        app.mainbus.publish(Debug(this, exception.toString))
        None
    }

    lazy val clusterDeployerInstance: Option[ActorDeployer] = getObjectFor("akka.cluster.ClusterDeployer$") match {
      case Right(value) ⇒ Some(value)
      case Left(exception) ⇒
        app.mainbus.publish(Debug(this, exception.toString))
        None
    }

    lazy val transactionLogInstance: Option[TransactionLogObject] = getObjectFor("akka.cluster.TransactionLog$") match {
      case Right(value) ⇒ Some(value)
      case Left(exception) ⇒
        app.mainbus.publish(Debug(this, exception.toString))
        None
    }

    lazy val node: ClusterNode = {
      ensureEnabled()
      clusterInstance.get.node
    }

    lazy val clusterDeployer: ActorDeployer = {
      ensureEnabled()
      clusterDeployerInstance.get
    }

    lazy val transactionLog: TransactionLogObject = {
      ensureEnabled()
      transactionLogInstance.get
    }

    type Cluster = {
      def node: ClusterNode
    }

    type Mailbox = {
      def enqueue(message: Envelope)
      def dequeue: Envelope
    }

    type TransactionLogObject = {
      def newLogFor(
        id: String,
        isAsync: Boolean,
        replicationScheme: ReplicationScheme): TransactionLog

      def logFor(
        id: String,
        isAsync: Boolean,
        replicationScheme: ReplicationScheme): TransactionLog

      def shutdown()
    }

    type TransactionLog = {
      def recordEntry(messageHandle: Envelope, actorRef: LocalActorRef)
      def recordEntry(entry: Array[Byte])
      def recordSnapshot(snapshot: Array[Byte])
      def entries: Vector[Array[Byte]]
      def entriesFromLatestSnapshot: Tuple2[Array[Byte], Vector[Array[Byte]]]
      def entriesInRange(from: Long, to: Long): Vector[Array[Byte]]
      def latestSnapshotAndSubsequentEntries: (Option[Array[Byte]], Vector[Array[Byte]])
      def latestEntryId: Long
      def latestSnapshotId: Long
      def delete()
      def close()
    }
  }
=======
>>>>>>> 294c71d9
}<|MERGE_RESOLUTION|>--- conflicted
+++ resolved
@@ -8,10 +8,7 @@
 import akka.actor._
 import DeploymentConfig.ReplicationScheme
 import akka.config.ModuleNotAvailableException
-<<<<<<< HEAD
 import akka.event.Logging.Debug
-=======
->>>>>>> 294c71d9
 import akka.cluster.ClusterNode
 import akka.routing.{ RoutedProps, Router }
 import akka.AkkaApplication
@@ -140,113 +137,4 @@
       case Left(e)  ⇒ throw e
     }
   }
-<<<<<<< HEAD
-
-  /**
-   * Reflective access to the Cluster module.
-   *
-   * @author <a href="http://jonasboner.com">Jonas Bon&#233;r</a>
-   */
-  object ClusterModule {
-    lazy val isEnabled = app.AkkaConfig.ClusterEnabled //&& clusterInstance.isDefined
-
-    lazy val clusterRefClass: Class[_] = getClassFor("akka.cluster.ClusterActorRef") match {
-      case Left(e)  ⇒ throw e
-      case Right(b) ⇒ b
-    }
-
-    def newClusteredActorRef(props: RoutedProps): ActorRef = {
-      val params: Array[Class[_]] = Array(classOf[RoutedProps])
-      val args: Array[AnyRef] = Array(props)
-
-      createInstance(clusterRefClass, params, args) match {
-        case Left(e)  ⇒ throw e
-        case Right(b) ⇒ b.asInstanceOf[ActorRef]
-      }
-    }
-
-    def ensureEnabled() {
-      if (!isEnabled) {
-        val e = new ModuleNotAvailableException(
-          "Can't load the cluster module, make sure it is enabled in the config ('akka.enabled-modules = [\"cluster\"])' and that akka-cluster.jar is on the classpath")
-        app.mainbus.publish(Debug(this, e.toString))
-        throw e
-      }
-    }
-
-    lazy val clusterInstance: Option[Cluster] = getObjectFor("akka.cluster.Cluster$") match {
-      case Right(value) ⇒ Some(value)
-      case Left(exception) ⇒
-        app.mainbus.publish(Debug(this, exception.toString))
-        None
-    }
-
-    lazy val clusterDeployerInstance: Option[ActorDeployer] = getObjectFor("akka.cluster.ClusterDeployer$") match {
-      case Right(value) ⇒ Some(value)
-      case Left(exception) ⇒
-        app.mainbus.publish(Debug(this, exception.toString))
-        None
-    }
-
-    lazy val transactionLogInstance: Option[TransactionLogObject] = getObjectFor("akka.cluster.TransactionLog$") match {
-      case Right(value) ⇒ Some(value)
-      case Left(exception) ⇒
-        app.mainbus.publish(Debug(this, exception.toString))
-        None
-    }
-
-    lazy val node: ClusterNode = {
-      ensureEnabled()
-      clusterInstance.get.node
-    }
-
-    lazy val clusterDeployer: ActorDeployer = {
-      ensureEnabled()
-      clusterDeployerInstance.get
-    }
-
-    lazy val transactionLog: TransactionLogObject = {
-      ensureEnabled()
-      transactionLogInstance.get
-    }
-
-    type Cluster = {
-      def node: ClusterNode
-    }
-
-    type Mailbox = {
-      def enqueue(message: Envelope)
-      def dequeue: Envelope
-    }
-
-    type TransactionLogObject = {
-      def newLogFor(
-        id: String,
-        isAsync: Boolean,
-        replicationScheme: ReplicationScheme): TransactionLog
-
-      def logFor(
-        id: String,
-        isAsync: Boolean,
-        replicationScheme: ReplicationScheme): TransactionLog
-
-      def shutdown()
-    }
-
-    type TransactionLog = {
-      def recordEntry(messageHandle: Envelope, actorRef: LocalActorRef)
-      def recordEntry(entry: Array[Byte])
-      def recordSnapshot(snapshot: Array[Byte])
-      def entries: Vector[Array[Byte]]
-      def entriesFromLatestSnapshot: Tuple2[Array[Byte], Vector[Array[Byte]]]
-      def entriesInRange(from: Long, to: Long): Vector[Array[Byte]]
-      def latestSnapshotAndSubsequentEntries: (Option[Array[Byte]], Vector[Array[Byte]])
-      def latestEntryId: Long
-      def latestSnapshotId: Long
-      def delete()
-      def close()
-    }
-  }
-=======
->>>>>>> 294c71d9
 }